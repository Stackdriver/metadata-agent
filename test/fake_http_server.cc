/*
 * Copyright 2018 Google Inc.
 *
 * Licensed under the Apache License, Version 2.0 (the "License");
 * you may not use this file except in compliance with the License.
 * You may obtain a copy of the License at
 *
 *     http://www.apache.org/licenses/LICENSE-2.0
 *
 * Unless required by applicable law or agreed to in writing, software
 * distributed under the License is distributed on an "AS IS" BASIS,
 * WITHOUT WARRANTIES OR CONDITIONS OF ANY KIND, either express or implied.
 * See the License for the specific language governing permissions and
 * limitations under the License.
 **/

#include "fake_http_server.h"

#include "../src/json.h"
#include "../src/logging.h"
<<<<<<< HEAD

#include <chrono>
=======
#include "../src/time.h"

#include <boost/network/utils/thread_pool.hpp>
>>>>>>> dd3418f6

namespace google {
namespace testing {

FakeServer::FakeServer()
    // Note: An empty port selects a random available port (this behavior
    // is not documented).
    : server_(Server::options(handler_)
<<<<<<< HEAD
                .thread_pool(std::make_shared<boost::network::utils::thread_pool>(5))
                .address("127.0.0.1")
                .port("")) {
=======
                  .thread_pool(
                      std::make_shared<boost::network::utils::thread_pool>(5))
                  .address("127.0.0.1")
                  .port("")) {
>>>>>>> dd3418f6
  server_.listen();
  server_thread_ = std::thread([this] { server_.run(); });
}

FakeServer::~FakeServer() {
  server_.stop();
  server_thread_.join();
}

std::string FakeServer::GetUrl() {
  network::uri_builder builder;
  builder.scheme("http").host(server_.address()).port(server_.port());
  return builder.uri().string();
}

void FakeServer::SetResponse(const std::string& path,
                             const std::string& response) {
  handler_.path_responses[path] = response;
}

void FakeServer::AllowStream(const std::string& path) {
<<<<<<< HEAD
  handler_.path_streams[path] = std::unique_ptr<Handler::Stream>(
      new Handler::Stream);
}

bool FakeServer::WaitForOneStreamWatcher(const std::string& path) {
  auto stream_it = handler_.path_streams.find(path);
  if (stream_it == handler_.path_streams.end()) {
    LOG(ERROR) << "No stream for path " << path;
    return false;
  }
  auto& stream = stream_it->second;
  std::unique_lock<std::mutex> queues_lock(stream->mutex);
  bool success = stream->cv.wait_for(queues_lock,
                                     std::chrono::seconds(3),
                                     [&stream]{return stream->queues.size() > 0;});
  queues_lock.unlock();
  return success;
}

void FakeServer::SendStreamResponse(const std::string& path, const std::string& response) {
  auto s = handler_.path_streams.find(path);
  if (s == handler_.path_streams.end()) {
    LOG(ERROR) << "No stream for path " << path;
    return;
  }
  auto& stream = s->second;
  {
    std::lock_guard<std::mutex> lk(stream->mutex);
    for (auto* queue : stream->queues) {
      queue->push(response);
    }
  }
  stream->cv.notify_all();
=======
  // Initialize entry for path with default Stream object.
  handler_.path_streams[path];
}

bool FakeServer::WaitForOneStreamWatcher(const std::string& path,
                                         time::seconds timeout) {
  auto stream_it = handler_.path_streams.find(path);
  if (stream_it == handler_.path_streams.end()) {
    LOG(ERROR) << "Attempted to wait for an unknown path " << path;
    return false;
  }
  return stream_it->second.WaitForOneWatcher(timeout);
}

void FakeServer::SendStreamResponse(const std::string& path,
                                    const std::string& response) {
  auto stream_it = handler_.path_streams.find(path);
  if (stream_it == handler_.path_streams.end()) {
    LOG(ERROR) << "No stream for path " << path;
    return;
  }
  stream_it->second.SendToAllQueues(response);
>>>>>>> dd3418f6
}

void FakeServer::TerminateAllStreams() {
  // Send sentinel (empty string) to all queues.
  for (auto& s : handler_.path_streams) {
<<<<<<< HEAD
    auto& stream = s.second;
    {
      std::lock_guard<std::mutex> lk(stream->mutex);
      for (auto* queue : stream->queues) {
        queue->push("");
      }
    }
    stream->cv.notify_all();
=======
    s.second.SendToAllQueues("");
>>>>>>> dd3418f6
  }
}

void FakeServer::Handler::operator()(Server::request const &request,
                                     Server::connection_ptr connection) {
<<<<<<< HEAD
  auto s = path_streams.find(request.destination);
  if (s != path_streams.end()) {
    auto& stream = s->second;
=======
  auto stream_it = path_streams.find(request.destination);
  if (stream_it != path_streams.end()) {
    auto& stream = stream_it->second;
>>>>>>> dd3418f6
    connection->set_status(Server::connection::ok);
    connection->set_headers(std::map<std::string, std::string>({
        {"Content-Type", "text/plain"},
    }));

<<<<<<< HEAD
    // Create a queue for this watcher, and notify the condition
    // variable to unblock any calls to WaitForOneStreamWatcher().
    std::queue<std::string> my_queue;
    {
      std::lock_guard<std::mutex> lk(stream->mutex);
      stream->queues.push_back(&my_queue);
    }
    stream->cv.notify_all();
=======
    // Create a queue for this watcher and add to the stream.
    std::queue<std::string> my_queue;
    stream.AddQueue(&my_queue);
>>>>>>> dd3418f6

    // For every new string on my queue, send to the client.  The
    // empty string indicates that we should terminate the stream.
    while (true) {
<<<<<<< HEAD
      std::unique_lock<std::mutex> lk(stream->mutex);
      stream->cv.wait(lk, [&my_queue]{ return my_queue.size() > 0;});
      std::string s = my_queue.front();
      my_queue.pop();
      lk.unlock();
=======
      std::string s = stream.GetNextResponse(&my_queue);
>>>>>>> dd3418f6
      if (s.empty()) {
        break;
      }
      connection->write(s);
    }
    return;
  }

  auto it = path_responses.find(request.destination);
  if (it != path_responses.end()) {
    connection->set_status(Server::connection::ok);
    connection->set_headers(std::map<std::string, std::string>({
        {"Content-Type", "text/plain"},
    }));
    connection->write(it->second);
    return;
<<<<<<< HEAD
  }

  // Note: We have to set headers; otherwise, an exception is thrown.
  connection->set_status(Server::connection::not_found);
  connection->set_headers(std::map<std::string, std::string>());
=======
  }

  // Note: We have to set headers; otherwise, an exception is thrown.
  connection->set_status(Server::connection::not_found);
  connection->set_headers(std::map<std::string, std::string>());
}

void FakeServer::Handler::Stream::AddQueue(std::queue<std::string>* queue) {
  {
    std::lock_guard<std::mutex> lk(mutex_);
    queues_.push_back(queue);
  }
  // Notify the condition variable to unblock any calls to
  // WaitForOneStreamWatcher().
  cv_.notify_all();
}

bool FakeServer::Handler::Stream::WaitForOneWatcher(time::seconds timeout) {
  std::unique_lock<std::mutex> queues_lock(mutex_);
  return cv_.wait_for(queues_lock,
                      timeout,
                      [this]{ return queues_.size() > 0; });
}

void FakeServer::Handler::Stream::SendToAllQueues(const std::string& response) {
  {
    std::lock_guard<std::mutex> lk(mutex_);
    for (auto* queue : queues_) {
      queue->push(response);
    }
  }
  cv_.notify_all();
}

std::string FakeServer::Handler::Stream::GetNextResponse(std::queue<std::string>* queue) {
  std::unique_lock<std::mutex> lk(mutex_);
  cv_.wait(lk, [&queue]{ return queue->size() > 0; });
  std::string s = queue->front();
  queue->pop();
  return s;
>>>>>>> dd3418f6
}

}  // testing
}  // google<|MERGE_RESOLUTION|>--- conflicted
+++ resolved
@@ -18,14 +18,9 @@
 
 #include "../src/json.h"
 #include "../src/logging.h"
-<<<<<<< HEAD
-
-#include <chrono>
-=======
 #include "../src/time.h"
 
 #include <boost/network/utils/thread_pool.hpp>
->>>>>>> dd3418f6
 
 namespace google {
 namespace testing {
@@ -34,16 +29,10 @@
     // Note: An empty port selects a random available port (this behavior
     // is not documented).
     : server_(Server::options(handler_)
-<<<<<<< HEAD
-                .thread_pool(std::make_shared<boost::network::utils::thread_pool>(5))
-                .address("127.0.0.1")
-                .port("")) {
-=======
                   .thread_pool(
                       std::make_shared<boost::network::utils::thread_pool>(5))
                   .address("127.0.0.1")
                   .port("")) {
->>>>>>> dd3418f6
   server_.listen();
   server_thread_ = std::thread([this] { server_.run(); });
 }
@@ -65,41 +54,6 @@
 }
 
 void FakeServer::AllowStream(const std::string& path) {
-<<<<<<< HEAD
-  handler_.path_streams[path] = std::unique_ptr<Handler::Stream>(
-      new Handler::Stream);
-}
-
-bool FakeServer::WaitForOneStreamWatcher(const std::string& path) {
-  auto stream_it = handler_.path_streams.find(path);
-  if (stream_it == handler_.path_streams.end()) {
-    LOG(ERROR) << "No stream for path " << path;
-    return false;
-  }
-  auto& stream = stream_it->second;
-  std::unique_lock<std::mutex> queues_lock(stream->mutex);
-  bool success = stream->cv.wait_for(queues_lock,
-                                     std::chrono::seconds(3),
-                                     [&stream]{return stream->queues.size() > 0;});
-  queues_lock.unlock();
-  return success;
-}
-
-void FakeServer::SendStreamResponse(const std::string& path, const std::string& response) {
-  auto s = handler_.path_streams.find(path);
-  if (s == handler_.path_streams.end()) {
-    LOG(ERROR) << "No stream for path " << path;
-    return;
-  }
-  auto& stream = s->second;
-  {
-    std::lock_guard<std::mutex> lk(stream->mutex);
-    for (auto* queue : stream->queues) {
-      queue->push(response);
-    }
-  }
-  stream->cv.notify_all();
-=======
   // Initialize entry for path with default Stream object.
   handler_.path_streams[path];
 }
@@ -122,70 +76,33 @@
     return;
   }
   stream_it->second.SendToAllQueues(response);
->>>>>>> dd3418f6
 }
 
 void FakeServer::TerminateAllStreams() {
   // Send sentinel (empty string) to all queues.
   for (auto& s : handler_.path_streams) {
-<<<<<<< HEAD
-    auto& stream = s.second;
-    {
-      std::lock_guard<std::mutex> lk(stream->mutex);
-      for (auto* queue : stream->queues) {
-        queue->push("");
-      }
-    }
-    stream->cv.notify_all();
-=======
     s.second.SendToAllQueues("");
->>>>>>> dd3418f6
   }
 }
 
 void FakeServer::Handler::operator()(Server::request const &request,
                                      Server::connection_ptr connection) {
-<<<<<<< HEAD
-  auto s = path_streams.find(request.destination);
-  if (s != path_streams.end()) {
-    auto& stream = s->second;
-=======
   auto stream_it = path_streams.find(request.destination);
   if (stream_it != path_streams.end()) {
     auto& stream = stream_it->second;
->>>>>>> dd3418f6
     connection->set_status(Server::connection::ok);
     connection->set_headers(std::map<std::string, std::string>({
         {"Content-Type", "text/plain"},
     }));
 
-<<<<<<< HEAD
-    // Create a queue for this watcher, and notify the condition
-    // variable to unblock any calls to WaitForOneStreamWatcher().
-    std::queue<std::string> my_queue;
-    {
-      std::lock_guard<std::mutex> lk(stream->mutex);
-      stream->queues.push_back(&my_queue);
-    }
-    stream->cv.notify_all();
-=======
     // Create a queue for this watcher and add to the stream.
     std::queue<std::string> my_queue;
     stream.AddQueue(&my_queue);
->>>>>>> dd3418f6
 
     // For every new string on my queue, send to the client.  The
     // empty string indicates that we should terminate the stream.
     while (true) {
-<<<<<<< HEAD
-      std::unique_lock<std::mutex> lk(stream->mutex);
-      stream->cv.wait(lk, [&my_queue]{ return my_queue.size() > 0;});
-      std::string s = my_queue.front();
-      my_queue.pop();
-      lk.unlock();
-=======
       std::string s = stream.GetNextResponse(&my_queue);
->>>>>>> dd3418f6
       if (s.empty()) {
         break;
       }
@@ -202,13 +119,6 @@
     }));
     connection->write(it->second);
     return;
-<<<<<<< HEAD
-  }
-
-  // Note: We have to set headers; otherwise, an exception is thrown.
-  connection->set_status(Server::connection::not_found);
-  connection->set_headers(std::map<std::string, std::string>());
-=======
   }
 
   // Note: We have to set headers; otherwise, an exception is thrown.
@@ -249,7 +159,6 @@
   std::string s = queue->front();
   queue->pop();
   return s;
->>>>>>> dd3418f6
 }
 
 }  // testing
